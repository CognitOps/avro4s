package com.sksamuel.avro4s

import java.util.UUID

import org.scalatest.{Matchers, WordSpec}
import shapeless.{:+:, CNil}

sealed trait Wibble

case class Wobble(str: String) extends Wibble

case class Wabble(dbl: Double) extends Wibble

case class Wrapper(wibble: Wibble)

sealed trait Tibble

case class Tobble(str: String, place: String) extends Tibble

case class Tabble(str: Double, age: Int) extends Tibble

case class Trapper(tibble: Tibble)

sealed trait Nibble

case class Nobble(str: String, place: String) extends Nibble

case class Nabble(str: String, age: Int) extends Nibble

case class Napper(nibble: Nibble)

case class Level4(str: Map[String, String])

case class Level3(level4: Level4)

case class Level2(level3: Level3)

case class Level1(level2: Level2)

case class Ids(myid: UUID)

case class Recursive(payload: Int, next: Option[Recursive])

case class MutRec1(payload: Int, children: List[MutRec2])

case class MutRec2(payload: String, children: List[MutRec1])

case class Union(union: Int :+: String :+: Boolean :+: CNil)

case class UnionOfUnions(union: (Int :+: String :+: CNil) :+: Boolean :+: CNil)

case class OptionalUnion(union: Option[Int :+: String :+: CNil])

case class UnionOfOptional(union: Option[Int] :+: String :+: CNil)

case class AllOptionals(union: Option[Option[Int] :+: Option[String] :+: CNil])

class AvroSchemaTest extends WordSpec with Matchers {

  case class NestedListString(list: List[String])

  case class NestedSetDouble(set: Set[Double])

  case class NestedSet(set: Set[Nested])

  case class Nested(goo: String)

  case class NestedBoolean(b: Boolean)

  case class NestedTest(foo: String, nested: Nested)

  case class Inner(goo: String)

  case class Middle(inner: Inner)

  case class Outer(middle: Middle)

  "AvroSchema" should {
    "support top level Doubles" in {
      val expected = new org.apache.avro.Schema.Parser().parse(getClass.getResourceAsStream("/top_level_double.avsc"))
      val schema = AvroSchema[Double]
      schema.toString(true) shouldBe expected.toString(true)
    }
    "support top level Booleans" in {
      val expected = new org.apache.avro.Schema.Parser().parse(getClass.getResourceAsStream("/top_level_boolean.avsc"))
      val schema = AvroSchema[Boolean]
      schema.toString(true) shouldBe expected.toString(true)
    }
    "support top level Longs" in {
      val expected = new org.apache.avro.Schema.Parser().parse(getClass.getResourceAsStream("/top_level_long.avsc"))
      val schema = AvroSchema[Long]
      schema.toString(true) shouldBe expected.toString(true)
    }
    "support top level Integers" in {
      val expected = new org.apache.avro.Schema.Parser().parse(getClass.getResourceAsStream("/top_level_integer.avsc"))
      val schema = AvroSchema[Int]
      schema.toString(true) shouldBe expected.toString(true)
    }
    "support top level Strings" in {
      val expected = new org.apache.avro.Schema.Parser().parse(getClass.getResourceAsStream("/top_level_string.avsc"))
      val schema = AvroSchema[String]
      schema.toString(true) shouldBe expected.toString(true)
    }
    "support top level Floats" in {
      val expected = new org.apache.avro.Schema.Parser().parse(getClass.getResourceAsStream("/top_level_float.avsc"))
      val schema = AvroSchema[Float]
      schema.toString(true) shouldBe expected.toString(true)
    }
    "accept booleans" in {
      case class Test(booly: Boolean)
      val expected = new org.apache.avro.Schema.Parser().parse(getClass.getResourceAsStream("/boolean.avsc"))
      val schema = AvroSchema[Test]
      schema.toString(true) shouldBe expected.toString(true)
    }
    "accept bytes" in {
      case class Test(bytes: Array[Byte])
      val expected = new org.apache.avro.Schema.Parser().parse(getClass.getResourceAsStream("/bytes.avsc"))
      val schema = SchemaFor[Test]()
      schema.toString(true) shouldBe expected.toString(true)
    }
    "accept strings" in {
      case class Test(str: String)
      val expected = new org.apache.avro.Schema.Parser().parse(getClass.getResourceAsStream("/string.avsc"))
      val schema = SchemaFor[Test]()
      schema.toString(true) shouldBe expected.toString(true)
    }
    "accept integer" in {
      case class Test(inty: Int)
      val expected = new org.apache.avro.Schema.Parser().parse(getClass.getResourceAsStream("/integer.avsc"))
      val schema = SchemaFor[Test]()
      schema.toString(true) shouldBe expected.toString(true)
    }
    "accept longs" in {
      case class Test(foo: Long)
      val expected = new org.apache.avro.Schema.Parser().parse(getClass.getResourceAsStream("/long.avsc"))
      val schema = SchemaFor[Test]()
      schema.toString(true) shouldBe expected.toString(true)
    }
    "accept double" in {
      case class Test(double: Double)
      val expected = new org.apache.avro.Schema.Parser().parse(getClass.getResourceAsStream("/double.avsc"))
      val schema = SchemaFor[Test]()
      schema.toString(true) shouldBe expected.toString(true)
    }
    "accept float" in {
      case class Test(float: Float)
      val expected = new org.apache.avro.Schema.Parser().parse(getClass.getResourceAsStream("/float.avsc"))
      val schema = SchemaFor[Test]()
      schema.toString(true) shouldBe expected.toString(true)
    }
    "accept big decimal" in {
      case class Test(decimal: BigDecimal)
      val schema = SchemaFor[Test]()
      val expected = new org.apache.avro.Schema.Parser().parse(getClass.getResourceAsStream("/bigdecimal.avsc"))
      schema shouldBe expected
    }
    "accept nested case classes" in {
      val expected = new org.apache.avro.Schema.Parser().parse(getClass.getResourceAsStream("/nested.avsc"))
      val schema = SchemaFor[NestedTest]()
      schema.toString(true) shouldBe expected.toString(true)
    }
    "accept multiple nested case classes" in {
      val expected = new org.apache.avro.Schema.Parser().parse(getClass.getResourceAsStream("/nested_multiple.avsc"))
      val schema = SchemaFor[Outer]()
      schema.toString(true) shouldBe expected.toString(true)
    }
    "accept UUIDs" in {
      val expected = new org.apache.avro.Schema.Parser().parse(getClass.getResourceAsStream("/uuid.avsc"))
      val schema = SchemaFor[Ids]()
      schema.toString(true) shouldBe expected.toString(true)
    }
    "generate option as Union[T, Null]" in {
      case class Test(option: Option[String])
      val expected = new org.apache.avro.Schema.Parser().parse(getClass.getResourceAsStream("/option.avsc"))
      val schema = SchemaFor[Test]()
      schema.toString(true) shouldBe expected.toString(true)
    }
    "generate array type for a scala.collection.immutable.Seq of primitives" in {
      case class Test(seq: Seq[String])
      val expected = new org.apache.avro.Schema.Parser().parse(getClass.getResourceAsStream("/seq.avsc"))
      val schema = SchemaFor[Test]()
      schema.toString(true) shouldBe expected.toString(true)
    }
    "generate array type for an Array of primitives" in {
      case class Test(array: Array[Boolean])
      val expected = new org.apache.avro.Schema.Parser().parse(getClass.getResourceAsStream("/array.avsc"))
      val schema = SchemaFor[Test]()
      schema.toString(true) shouldBe expected.toString(true)
    }
    "generate array type for a List of primitives" in {
      val expected = new org.apache.avro.Schema.Parser().parse(getClass.getResourceAsStream("/list.avsc"))
      val schema = SchemaFor[NestedListString]()
      schema.toString(true) shouldBe expected.toString(true)
    }
    "generate array type for a scala.collection.immutable.Seq of records" in {
      case class Test(seq: Seq[Nested])
      val expected = new org.apache.avro.Schema.Parser().parse(getClass.getResourceAsStream("/seqrecords.avsc"))
      val schema = SchemaFor[Test]()
      schema.toString(true) shouldBe expected.toString(true)
    }
    "generate array type for an Array of records" in {
      case class Test(array: Array[Nested])
      val expected = new org.apache.avro.Schema.Parser().parse(getClass.getResourceAsStream("/arrayrecords.avsc"))
      val schema = SchemaFor[Test]()
      schema.toString(true) shouldBe expected.toString(true)
    }
    "generate array type for a List of records" in {
      case class Test(list: List[Nested])
      val expected = new org.apache.avro.Schema.Parser().parse(getClass.getResourceAsStream("/listrecords.avsc"))
      val schema = SchemaFor[Test]()
      schema.toString(true) shouldBe expected.toString(true)
    }
    "generate array type for a Set of records" in {
      val expected = new org.apache.avro.Schema.Parser().parse(getClass.getResourceAsStream("/setrecords.avsc"))
      val schema = SchemaFor[NestedSet]()
      schema.toString(true) shouldBe expected.toString(true)
    }
    "generate array type for a Set of strings" in {
      case class Test(set: Set[String])
      val expected = new org.apache.avro.Schema.Parser().parse(getClass.getResourceAsStream("/setstrings.avsc"))
      val schema = AvroSchema[Test]
      schema.toString(true) shouldBe expected.toString(true)
    }
    "generate array type for a Set of doubles" in {
      val expected = new org.apache.avro.Schema.Parser().parse(getClass.getResourceAsStream("/setdoubles.avsc"))
      val schema = SchemaFor[NestedSetDouble]()
      schema.toString(true) shouldBe expected.toString(true)
    }
    "accept deep nested structure" in {
      val expected = new org.apache.avro.Schema.Parser().parse(getClass.getResourceAsStream("/deepnested.avsc"))
      val schema = SchemaFor[Level1]()
      schema.toString(true) shouldBe expected.toString(true)
    }
    "generate union:T,U for Either[T,U] of primitives" in {
      case class Test(either: Either[String, Double])
      val expected = new org.apache.avro.Schema.Parser().parse(getClass.getResourceAsStream("/either.avsc"))
      val schema = AvroSchema[Test]
      schema.toString(true) shouldBe expected.toString(true)
    }
    "generate union:T,U for Either[T,U] of records" in {
      case class Test(either: Either[Nested, NestedBoolean])
      val expected = new org.apache.avro.Schema.Parser().parse(getClass.getResourceAsStream("/eitherrecord.avsc"))
      val schema = SchemaFor[Test]()
      schema.toString(true) shouldBe expected.toString(true)
    }
    "generate map type for a scala.collection.immutable.Map of primitives" in {
      case class Test(map: Map[String, String])
      val expected = new org.apache.avro.Schema.Parser().parse(getClass.getResourceAsStream("/map.avsc"))
      val schema = SchemaFor[Test]()
      schema.toString(true) shouldBe expected.toString(true)
    }
    "generate map type for a scala.collection.immutable.Map of records" in {
      case class Test(map: Map[String, Nested])
      val expected = new org.apache.avro.Schema.Parser().parse(getClass.getResourceAsStream("/maprecord.avsc"))
      val schema = SchemaFor[Test]()
      schema.toString(true) shouldBe expected.toString(true)
    }
    "generate map type for a scala.collection.immutable.Map of Option[Boolean]" in {
      case class Test(map: Map[String, Option[Boolean]])
      val expected = new org.apache.avro.Schema.Parser().parse(getClass.getResourceAsStream("/mapoption.avsc"))
      val schema = SchemaFor[Test]()
      schema.toString(true) shouldBe expected.toString(true)
    }
    "support maps of seqs of records" in {
      case class Test(map: Map[String, Seq[Nested]])
      val expected = new org.apache.avro.Schema.Parser().parse(getClass.getResourceAsStream("/map_seq_nested.avsc"))
      val schema = SchemaFor[Test]()
      schema.toString(true) shouldBe expected.toString(true)
    }
    "accept java enums" in {
      case class Test(wine: Wine)
      val expected = new org.apache.avro.Schema.Parser().parse(getClass.getResourceAsStream("/enum.avsc"))
      val schema = SchemaFor[Test]()
      schema.toString(true) shouldBe expected.toString(true)
    }
    "support sealed traits" in {
      val expected = new org.apache.avro.Schema.Parser().parse(getClass.getResourceAsStream("/sealed_traits.avsc"))
      val schema = SchemaFor[Wrapper]()
      schema.toString(true) shouldBe expected.toString(true)
    }
    "support trait subtypes fields with same name" in {
      val expected = new org.apache.avro.Schema.Parser().parse(getClass.getResourceAsStream("/trait_subtypes_duplicate_fields.avsc"))
      val schema = SchemaFor[Trapper]()
      schema.toString(true) shouldBe expected.toString(true)
    }
    "support trait subtypes fields with same name and same type" in {
      val expected = new org.apache.avro.Schema.Parser().parse(getClass.getResourceAsStream("/trait_subtypes_duplicate_fields_same_type.avsc"))
      val schema = SchemaFor[Napper]()
      schema.toString(true) shouldBe expected.toString(true)
    }
    "support doc annotation on class" in {
      @AvroDoc("hello its me") case class Annotated(str: String)
      val expected = new org.apache.avro.Schema.Parser().parse(getClass.getResourceAsStream("/doc_annotation_class.avsc"))
      val schema = SchemaFor[Annotated]()
      schema.toString(true) shouldBe expected.toString(true)
    }
    "support doc annotation on field" in {
      case class Annotated(@AvroDoc("hello its me") str: String, @AvroDoc("I am a long") long: Long, int: Int)
      val expected = new org.apache.avro.Schema.Parser().parse(getClass.getResourceAsStream("/doc_annotation_field.avsc"))
      val schema = SchemaFor[Annotated]()
      schema.toString(true) shouldBe expected.toString(true)
    }
    "support prop annotation on class" in {
      @AvroProp("cold", "play") case class Annotated(str: String)
      val expected = new org.apache.avro.Schema.Parser().parse(getClass.getResourceAsStream("/props_annotation_class.avsc"))
      val schema = SchemaFor[Annotated]()
      schema.toString(true) shouldBe expected.toString(true)
    }
    "support prop annotation on field" in {
      case class Annotated(@AvroProp("cold", "play") str: String, @AvroProp("kate", "bush") long: Long, int: Int)
      val expected = new org.apache.avro.Schema.Parser().parse(getClass.getResourceAsStream("/props_annotation_field.avsc"))
      val schema = SchemaFor[Annotated]()
      schema.toString(true) shouldBe expected.toString(true)
    }
    "support alias annotations on field" in {
      case class Annotated(@AvroAlias("cold") str: String, @AvroAlias("kate") @AvroAlias("bush") long: Long, int: Int)
      val expected = new org.apache.avro.Schema.Parser().parse(getClass.getResourceAsStream("/aliases.avsc"))
      val schema = SchemaFor[Annotated]()
      schema.toString(true) shouldBe expected.toString(true)
    }
<<<<<<< HEAD

    "support namespace annotations on records" in {
      @AvroNamespace("com.yuval") case class AnnotatedNamespace(s: String)
      val schema = SchemaFor[AnnotatedNamespace]()
      schema.getNamespace shouldBe "com.yuval"
    }
  }

  "support scala enums" in {
    val schema = SchemaFor[ScalaEnums]()
    val expected = new org.apache.avro.Schema.Parser().parse(getClass.getResourceAsStream("/scalaenums.avsc"))
    schema.toString(true) shouldBe expected.toString(true)
  }
  "support default values" in {
    val schema = SchemaFor[DefaultValues]()
    val expected = new org.apache.avro.Schema.Parser().parse(getClass.getResourceAsStream("/defaultvalues.avsc"))
    schema.toString(true) shouldBe expected.toString(true)
  }
  "support default option values" in {
    val schema = SchemaFor[OptionDefaultValues]()
    val expected = new org.apache.avro.Schema.Parser().parse(getClass.getResourceAsStream("/optiondefaultvalues.avsc"))
    schema.toString(true) shouldBe expected.toString(true)
  }
  "support recursive types" in {
    val schema = SchemaFor[Recursive]()
    val expected = new org.apache.avro.Schema.Parser().parse(getClass.getResourceAsStream("/recursive.avsc"))
    schema.toString(true) shouldBe expected.toString(true)
  }
  "support mutually recursive types" in {
    val schema = SchemaFor[MutRec1]()
    val expected = new org.apache.avro.Schema.Parser().parse(getClass.getResourceAsStream("/mutrec.avsc"))
    schema.toString(true) shouldBe expected.toString(true)
  }
  "generate schema for underlying field in a value class" in {
    val schema = SchemaFor[ValueClass]()
    val expected = new org.apache.avro.Schema.Parser().parse(getClass.getResourceAsStream("/value_class.avsc"))
    schema.toString(true) shouldBe expected.toString(true)
  }
  "support unions and unions of unions" in {
    val single = SchemaFor[Union]()
    val unionOfUnions = SchemaFor[UnionOfUnions]()

    val expected = new org.apache.avro.Schema.Parser().parse(getClass.getResourceAsStream("/union.avsc"))

    single.toString(true) shouldBe expected.toString(true)
    unionOfUnions.toString(true) shouldBe expected.toString(true).replace("Union", "UnionOfUnions")
  }
  "support mixing optionals with unions, merging appropriately" in {
    val outsideOptional = SchemaFor[OptionalUnion]()
    val insideOptional = SchemaFor[UnionOfOptional]()
    val bothOptional = SchemaFor[AllOptionals]()

    val expected = new org.apache.avro.Schema.Parser().parse(getClass.getResourceAsStream("/optionalunion.avsc"))

    outsideOptional.toString(true) shouldBe expected.toString(true)
    insideOptional.toString(true) shouldBe expected.toString(true).replace("OptionalUnion", "UnionOfOptional")
    bothOptional.toString(true) shouldBe expected.toString(true).replace("OptionalUnion", "AllOptionals")
  }
  "generate array type for a vector of primitives" in {
    case class VectorPrim(booleans: Vector[Boolean])
    val expected = new org.apache.avro.Schema.Parser().parse(getClass.getResourceAsStream("/vector_prim.avsc"))
    val schema = SchemaFor[VectorPrim]()
    schema.toString(true) shouldBe expected.toString(true)
  }
  "generate array type for an vector of records" in {
    case class VectorRecord(records: Vector[Record])
    case class Record(str: String, double: Double)
    val expected = new org.apache.avro.Schema.Parser().parse(getClass.getResourceAsStream("/vector_records.avsc"))
    val schema = SchemaFor[VectorRecord]()
    schema.toString(true) shouldBe expected.toString(true)
  }
  "support types nested in uppercase packages" in {
    val expected = new org.apache.avro.Schema.Parser().parse(getClass.getResourceAsStream("/nested_in_uppercase_pkg.avsc"))
    val schema = SchemaFor[examples.UppercasePkg.Data]()
    schema.toString(true) shouldBe expected.toString(true)
=======

    "support namespace annotations on records" in {
      @AvroNamespace("com.yuval") case class AnnotatedNamespace(s: String)

      val schema = SchemaFor[AnnotatedNamespace]()
      schema.getNamespace shouldBe "com.yuval"
    }
  }

  "support scala enums" in {
    val schema = SchemaFor[ScalaEnums]()
    val expected = new org.apache.avro.Schema.Parser().parse(getClass.getResourceAsStream("/scalaenums.avsc"))
    schema.toString(true) shouldBe expected.toString(true)
  }
  "support default values" in {
    val schema = SchemaFor[DefaultValues]()
    val expected = new org.apache.avro.Schema.Parser().parse(getClass.getResourceAsStream("/defaultvalues.avsc"))
    schema.toString(true) shouldBe expected.toString(true)
  }
  "support default option values" in {
    val schema = SchemaFor[OptionDefaultValues]()
    val expected = new org.apache.avro.Schema.Parser().parse(getClass.getResourceAsStream("/optiondefaultvalues.avsc"))
    schema.toString(true) shouldBe expected.toString(true)
  }
  "support recursive types" in {
    val schema = SchemaFor[Recursive]()
    val expected = new org.apache.avro.Schema.Parser().parse(getClass.getResourceAsStream("/recursive.avsc"))
    schema.toString(true) shouldBe expected.toString(true)
  }
  "support mutually recursive types" in {
    val schema = SchemaFor[MutRec1]()
    val expected = new org.apache.avro.Schema.Parser().parse(getClass.getResourceAsStream("/mutrec.avsc"))
    schema.toString(true) shouldBe expected.toString(true)
  }
  "generate schema for underlying field in a value class" in {
    val schema = SchemaFor[ValueClass]()
    val expected = new org.apache.avro.Schema.Parser().parse(getClass.getResourceAsStream("/value_class.avsc"))
    schema.toString(true) shouldBe expected.toString(true)
  }
  "support unions and unions of unions" in {
    val single = SchemaFor[Union]()
    val unionOfUnions = SchemaFor[UnionOfUnions]()

    val expected = new org.apache.avro.Schema.Parser().parse(getClass.getResourceAsStream("/union.avsc"))

    single.toString(true) shouldBe expected.toString(true)
    unionOfUnions.toString(true) shouldBe expected.toString(true).replace("Union", "UnionOfUnions")
>>>>>>> 98d86dc5
  }
  "support mixing optionals with unions, merging appropriately" in {
    val outsideOptional = SchemaFor[OptionalUnion]()
    val insideOptional = SchemaFor[UnionOfOptional]()
    val bothOptional = SchemaFor[AllOptionals]()

    val expected = new org.apache.avro.Schema.Parser().parse(getClass.getResourceAsStream("/optionalunion.avsc"))

<<<<<<< HEAD
=======
    outsideOptional.toString(true) shouldBe expected.toString(true)
    insideOptional.toString(true) shouldBe expected.toString(true).replace("OptionalUnion", "UnionOfOptional")
    bothOptional.toString(true) shouldBe expected.toString(true).replace("OptionalUnion", "AllOptionals")
  }
  "generate array type for a vector of primitives" in {
    case class VectorPrim(booleans: Vector[Boolean])
    val expected = new org.apache.avro.Schema.Parser().parse(getClass.getResourceAsStream("/vector_prim.avsc"))
    val schema = SchemaFor[VectorPrim]()
    schema.toString(true) shouldBe expected.toString(true)
  }
  "generate array type for an vector of records" in {
    case class VectorRecord(records: Vector[Record])
    case class Record(str: String, double: Double)
    val expected = new org.apache.avro.Schema.Parser().parse(getClass.getResourceAsStream("/vector_records.avsc"))
    val schema = SchemaFor[VectorRecord]()
    schema.toString(true) shouldBe expected.toString(true)
  }
  "support types nested in uppercase packages" in {
    val expected = new org.apache.avro.Schema.Parser().parse(getClass.getResourceAsStream("/nested_in_uppercase_pkg.avsc"))
    val schema = SchemaFor[examples.UppercasePkg.Data]()
    schema.toString(true) shouldBe expected.toString(true)
  }
}

>>>>>>> 98d86dc5
case class OptionDefaultValues(
                                name: String = "sammy",
                                description: Option[String] = None,
                                currency: Option[String] = Some("$")
                              )

case class DefaultValues(
<<<<<<< HEAD
  name: String = "sammy",
  age: Int = 21,
  isFemale: Boolean = false,
  length: Double = 6.2,
  timestamp: Long = 1468920998000l,
  address: Map[String, String] = Map(
    "home" -> "sammy's home address",
    "work" -> "sammy's work address"
  ),
  traits: Seq[String] = Seq("Adventurous", "Helpful"),
  favoriteWine: Wine = Wine.CabSav
)
=======
                          name: String = "sammy",
                          age: Int = 21,
                          isFemale: Boolean = false,
                          length: Double = 6.2,
                          timestamp: Long = 1468920998000l,
                          address: Map[String, String] = Map(
                            "home" -> "sammy's home address",
                            "work" -> "sammy's work address"
                          ),
                          traits: Seq[String] = Seq("Adventurous", "Helpful"),
                          favoriteWine: Wine = Wine.CabSav
                        )

>>>>>>> 98d86dc5
<|MERGE_RESOLUTION|>--- conflicted
+++ resolved
@@ -318,7 +318,6 @@
       val schema = SchemaFor[Annotated]()
       schema.toString(true) shouldBe expected.toString(true)
     }
-<<<<<<< HEAD
 
     "support namespace annotations on records" in {
       @AvroNamespace("com.yuval") case class AnnotatedNamespace(s: String)
@@ -394,90 +393,9 @@
     val expected = new org.apache.avro.Schema.Parser().parse(getClass.getResourceAsStream("/nested_in_uppercase_pkg.avsc"))
     val schema = SchemaFor[examples.UppercasePkg.Data]()
     schema.toString(true) shouldBe expected.toString(true)
-=======
-
-    "support namespace annotations on records" in {
-      @AvroNamespace("com.yuval") case class AnnotatedNamespace(s: String)
-
-      val schema = SchemaFor[AnnotatedNamespace]()
-      schema.getNamespace shouldBe "com.yuval"
-    }
-  }
-
-  "support scala enums" in {
-    val schema = SchemaFor[ScalaEnums]()
-    val expected = new org.apache.avro.Schema.Parser().parse(getClass.getResourceAsStream("/scalaenums.avsc"))
-    schema.toString(true) shouldBe expected.toString(true)
-  }
-  "support default values" in {
-    val schema = SchemaFor[DefaultValues]()
-    val expected = new org.apache.avro.Schema.Parser().parse(getClass.getResourceAsStream("/defaultvalues.avsc"))
-    schema.toString(true) shouldBe expected.toString(true)
-  }
-  "support default option values" in {
-    val schema = SchemaFor[OptionDefaultValues]()
-    val expected = new org.apache.avro.Schema.Parser().parse(getClass.getResourceAsStream("/optiondefaultvalues.avsc"))
-    schema.toString(true) shouldBe expected.toString(true)
-  }
-  "support recursive types" in {
-    val schema = SchemaFor[Recursive]()
-    val expected = new org.apache.avro.Schema.Parser().parse(getClass.getResourceAsStream("/recursive.avsc"))
-    schema.toString(true) shouldBe expected.toString(true)
-  }
-  "support mutually recursive types" in {
-    val schema = SchemaFor[MutRec1]()
-    val expected = new org.apache.avro.Schema.Parser().parse(getClass.getResourceAsStream("/mutrec.avsc"))
-    schema.toString(true) shouldBe expected.toString(true)
-  }
-  "generate schema for underlying field in a value class" in {
-    val schema = SchemaFor[ValueClass]()
-    val expected = new org.apache.avro.Schema.Parser().parse(getClass.getResourceAsStream("/value_class.avsc"))
-    schema.toString(true) shouldBe expected.toString(true)
-  }
-  "support unions and unions of unions" in {
-    val single = SchemaFor[Union]()
-    val unionOfUnions = SchemaFor[UnionOfUnions]()
-
-    val expected = new org.apache.avro.Schema.Parser().parse(getClass.getResourceAsStream("/union.avsc"))
-
-    single.toString(true) shouldBe expected.toString(true)
-    unionOfUnions.toString(true) shouldBe expected.toString(true).replace("Union", "UnionOfUnions")
->>>>>>> 98d86dc5
-  }
-  "support mixing optionals with unions, merging appropriately" in {
-    val outsideOptional = SchemaFor[OptionalUnion]()
-    val insideOptional = SchemaFor[UnionOfOptional]()
-    val bothOptional = SchemaFor[AllOptionals]()
-
-    val expected = new org.apache.avro.Schema.Parser().parse(getClass.getResourceAsStream("/optionalunion.avsc"))
-
-<<<<<<< HEAD
-=======
-    outsideOptional.toString(true) shouldBe expected.toString(true)
-    insideOptional.toString(true) shouldBe expected.toString(true).replace("OptionalUnion", "UnionOfOptional")
-    bothOptional.toString(true) shouldBe expected.toString(true).replace("OptionalUnion", "AllOptionals")
-  }
-  "generate array type for a vector of primitives" in {
-    case class VectorPrim(booleans: Vector[Boolean])
-    val expected = new org.apache.avro.Schema.Parser().parse(getClass.getResourceAsStream("/vector_prim.avsc"))
-    val schema = SchemaFor[VectorPrim]()
-    schema.toString(true) shouldBe expected.toString(true)
-  }
-  "generate array type for an vector of records" in {
-    case class VectorRecord(records: Vector[Record])
-    case class Record(str: String, double: Double)
-    val expected = new org.apache.avro.Schema.Parser().parse(getClass.getResourceAsStream("/vector_records.avsc"))
-    val schema = SchemaFor[VectorRecord]()
-    schema.toString(true) shouldBe expected.toString(true)
-  }
-  "support types nested in uppercase packages" in {
-    val expected = new org.apache.avro.Schema.Parser().parse(getClass.getResourceAsStream("/nested_in_uppercase_pkg.avsc"))
-    val schema = SchemaFor[examples.UppercasePkg.Data]()
-    schema.toString(true) shouldBe expected.toString(true)
   }
 }
 
->>>>>>> 98d86dc5
 case class OptionDefaultValues(
                                 name: String = "sammy",
                                 description: Option[String] = None,
@@ -485,20 +403,6 @@
                               )
 
 case class DefaultValues(
-<<<<<<< HEAD
-  name: String = "sammy",
-  age: Int = 21,
-  isFemale: Boolean = false,
-  length: Double = 6.2,
-  timestamp: Long = 1468920998000l,
-  address: Map[String, String] = Map(
-    "home" -> "sammy's home address",
-    "work" -> "sammy's work address"
-  ),
-  traits: Seq[String] = Seq("Adventurous", "Helpful"),
-  favoriteWine: Wine = Wine.CabSav
-)
-=======
                           name: String = "sammy",
                           age: Int = 21,
                           isFemale: Boolean = false,
@@ -511,5 +415,3 @@
                           traits: Seq[String] = Seq("Adventurous", "Helpful"),
                           favoriteWine: Wine = Wine.CabSav
                         )
-
->>>>>>> 98d86dc5
